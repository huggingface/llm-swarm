import asyncio
import multiprocessing.queues
import os
import shlex
import signal
import subprocess
import sys
import time
import uuid
from collections import defaultdict
from dataclasses import dataclass
from math import ceil
from multiprocessing import Process, Queue
from typing import Annotated, Any, Callable, List, Optional, Union

import requests
import tyro
from huggingface_hub import AsyncInferenceClient, get_session
from tqdm import tqdm
from transformers import AutoTokenizer

def human_format(num: float, billions: bool = False, divide_by_1024: bool = False) -> str:
    if abs(num) < 1:
        return f"{num:.3g}"
    SIZES = ["", "K", "M", "G", "T", "P", "E"]
    num = float(f"{num:.3g}")
    magnitude = 0
    i = 0
    while abs(num) >= 1000 and i < len(SIZES) - 1:
        magnitude += 1
        num /= 1000.0 if not divide_by_1024 else 1024.0
        i += 1
    return "{}{}".format(f"{num:f}".rstrip("0").rstrip("."), SIZES[magnitude])


@dataclass
class TGIConfig:
    """
    Configuration class for TGI
    """

    batch_size: Annotated[int, tyro.conf.arg(aliases=["-bs"])] = 500
    """Individual batch size"""
    instances: Annotated[int, tyro.conf.arg(aliases=["-i"])] = 1
    """Number of model instances"""
    endpoint: Annotated[str, tyro.conf.arg(aliases=["-e"])] = "hosts.txt"
    """Model endpoint. Can be path to file with list of endpoints"""
    start: Annotated[int, tyro.conf.arg(aliases=["-s"])] = 0
    """Start index (in terms of chunks of size instances*batch_size)"""
    checkpoint_size: Annotated[int, tyro.conf.arg(aliases=["-csize"])] = 5000
    """Save partial results ever checkpoint_size generations"""
    manage_tgi_instances: Annotated[bool, tyro.conf.arg(aliases=["-r"])] = False
    """Spin up and terminate TGI instances when the generation is done"""
    slurm_template_path: Annotated[str, tyro.conf.arg(aliases=["-slurm"])] = "tgi_h100.slurm"
    """Slurm template file path"""
<<<<<<< HEAD
    tokenizer: Annotated[str, tyro.conf.arg(aliases=["-tokenizer"])] = "mistralai/Mistral-7B-Instruct-v0.1"
    """Tokenizer for getting the number of tokens in throughput measurment"""
=======
    get_hostname_template: Annotated[str, tyro.conf.arg(aliases=["-host"])] = "get_hostname_template.sh"
    """Template for retreiving and saving hosts (needed for H100 cluster)"""
    use_vllm: Annotated[bool, tyro.conf.arg(aliases=["-vllm"])] = False
    """Use vLLM instead of TGI"""

>>>>>>> 3e4aaa6f

SENTINEL = None


def run_command(command: str):
    command_list = shlex.split(command)
    print(f"running {command}")
    fd = subprocess.Popen(command_list, stdout=subprocess.PIPE, stderr=subprocess.PIPE)
    output, errors = fd.communicate()
    return_code = fd.returncode
    assert return_code == 0, f"Command failed with error: {errors.decode('utf-8')}"
    return output.decode("utf-8").strip()


def is_job_running(job_id):
    """Given job id, check if the job is in eunning state (needed to retrieve hostname from logs)"""
    command = "squeue --me --states=R | awk '{print $1}' | tail -n +2"
    my_running_jobs = subprocess.run(
        command, shell=True, text=True, capture_output=True
    ).stdout.splitlines()
    return job_id in my_running_jobs


async def requests_worker(
    send_request: Callable, input_queue: multiprocessing.Queue, output_queue: multiprocessing.Queue, client
    ):
    """Send a single request to the model.
        Get the input from the input queue and put the result in the output queue.

    Args:
        send_request (Callable): function to send request to model
        input_queue (multiprocessing.Queue): input queue
        output_queue (multiprocessing.Queue): output queue
        client (AsyncInferenceClient): inference client
    """
    while True:
        element = input_queue.get()
        if element == SENTINEL:
            input_queue.put(element)
            break
        res = await send_request(element, client)
        output_queue.put(res)


async def mp_worker_async(
    send_request: Callable, input_queue: multiprocessing.Queue, endpoint, args, output_queue: multiprocessing.Queue
    ):
    if args.use_vllm:
        endpoint = f"{endpoint}/generate"
    client = AsyncInferenceClient(model=endpoint)
    await asyncio.gather(*[requests_worker(send_request, input_queue, output_queue, client) for _ in range(args.batch_size)])
    output_queue.put(SENTINEL)  # signal that we are done


def mp_worker(*largs):
    asyncio.run(mp_worker_async(*largs))


def load_endpoints(endpoint_val: Union[str, List[str]], num_instances: int = 1) -> List[str]:
    """Return list of endpoints from either a file or a comma separated string.
    It also checks if the endpoints are reachable.

    Args:
        endpoint_val (Union[str, List[str]]): either a file path or a comma separated string
        num_instances (int, optional): number of instances. Defaults to 1.

    Returns:
        List[str]: list of endpoints (e.g. ["http://26.0.154.245:13120"])
    """
    trying = True
    while trying:
        try:
            if endpoint_val.endswith(".txt"):
                endpoints = open(endpoint_val).read().splitlines()
            else:
                endpoints = endpoint_val.split(",")
            assert (
                len(endpoints) == num_instances
            ), f"#endpoints {len(endpoints)} doesn't match #instances {num_instances}"  # could read an empty file
            # due to race condition (slurm writing & us reading)
            trying = False
        except Exception as e:
            print(f"Attempting to load endpoints... error: {e}")
            time.sleep(10)
    print("obtained endpoints", endpoints)
    for endpoint in endpoints:
        connected = False
        while not connected:
            try:
                get_session().get(f"{endpoint}/health")
                print(f"Connected to {endpoint}")
                connected = True
            except requests.exceptions.ConnectionError:
                print(f"Attempting to reconnect to {endpoint}...")
                time.sleep(10)
    return endpoints


def get_hostname_template(args, job_type, slurm_host_path, job_id):
    """Build the bash script for retrieving hostname given job id and inference library TGI/vLLM"""
    with open(args.get_hostname_template) as f:
        hostname_template = f.read()
    hostname_template = hostname_template.replace(r"{{job_type}}", job_type)
    hostname_template = hostname_template.replace(
        r"{{slurm_hosts_path}}", slurm_host_path
    )
    hostname_template = hostname_template.replace("{{job_id}}", job_id)
    return hostname_template


def generate_data(
    args: TGIConfig,
    reader: Callable[[multiprocessing.Queue, int], None],
    writer: Callable[[List[Any], int, int], None],
    send_request: Callable[[Any, AsyncInferenceClient], Any],
    closer: Optional[Callable] = None,
    total_input: Optional[int] = None,
    total_tqdm: Optional[int] = None,
    max_input_size: int = 0,
    log_throughput: bool = True,
):
    """Control the swarm of workers to generate data

    Args:
        args (TGIConfig): configuration
        reader (Callable: (input_queue, start_index) -> None): Reader function – Read the data starting from start_index and put it sample by sample in the input_queue. Put a SENTINEL in the queue to finish.
        send_request (Callable): function to send request to model
        writer (Callable: chunk, chink_i, total_nr_chunks -> None): Write a chunk of samples to disk.
            Samples are a list of objects returned by send_request.

            Args:
                chunk (Any): sample
                chunk_i (int): chunk index
                total_nr_chunks (int): total number of chunks

        total_input (Optional[int], optional): total number of input samples. Defaults to None. Used for saving/tqdm
        max_input_size (int, optional): max size of input queue. Defaults to 0.
    """
    if args.manage_tgi_instances:
        if args.use_vllm and "tgi" in args.slurm_template_path:
            print(
                f"Using vllm_h100.slurm instead of default template {args.slurm_template_path}"
            )
            template = "vllm_h100.slurm"
        else:
            template = args.slurm_template_path
        with open(template) as f:
            slurm_template = f.read()
        filename = str(uuid.uuid4())
        job_type = "vllm" if args.use_vllm else "tgi"
        # slurm file for launching inference job
        slurm_path = os.path.join("slurm", f"{filename}_{job_type}.slurm")
        # bash script for retrieving endpoints from job logs
        hosts_bash_path = os.path.join("slurm", f"{filename}_host_{job_type}.sh")
        # txt file where we save the endpoints
        slurm_host_path = os.path.join("slurm", f"{filename}_host_{job_type}.txt")
        with open(slurm_path, "w") as f:
            f.write(slurm_template)
        job_ids = [run_command(f"sbatch --parsable {slurm_path}") for _ in range(args.instances)]
        print(f"Slurm Job ID: {job_ids}")
        # retrieve hostnames
        for job_id in job_ids:
            print("-" * 60)
            template = get_hostname_template(args, job_type, slurm_host_path, job_id)
            with open(hosts_bash_path, "w") as f:
                f.write(template)
            # wait until the job is running to retrieve the hostname and save in slurm_host_path
            while not is_job_running(job_id):
                print(f"Waiting for job {job_id} to start...")
                time.sleep(10)
            print("Sleep for 60 more sec while the job runs and instance is up")
            time.sleep(60)
            output_host = run_command(f"bash {hosts_bash_path}")
            print(f"- Output from hostname retrieval:START_OUTPUT\n{output_host}\nEND_OUTPUT")

        def cleanup_function(signum, frame):
            for job_id in job_ids:
                run_command(f"scancel {job_id}")
            library = "TGI" if not args.use_vllm else "vLLM"
            print(f"{library} instances terminated")
            sys.exit(0)

        signal.signal(signal.SIGINT, cleanup_function)  # Handle Ctrl+C
        signal.signal(signal.SIGTERM, cleanup_function)  # Handle termination requests
        endpoints = load_endpoints(slurm_host_path, args.instances)
    else:
        # change default endpoints file for vllm
        if args.use_vllm and args.endpoint == "hosts.txt":
            print(f"Reading endpoints from hosts_vllm.txt")
            endpoints = load_endpoints("hosts_vllm.txt", args.instances)
        else:
            endpoints = load_endpoints(args.endpoint, args.instances)
    print(f"Loaded {len(endpoints)} endpoints: {', '.join(endpoints)}")
    num_instances = args.instances

    print("Preparing data")
    # input data
    checkpoint_chunk_size = args.checkpoint_size
    total_nr_chunks = ceil(total_input / checkpoint_chunk_size) if total_input else None
    input_queue = Queue(max_input_size)
    reader_p = Process(
        target=reader, args=(input_queue, args.start * checkpoint_chunk_size)
    )  # have the reader populate the queue
    reader_p.start()

    print("Starting workers")
    # submit all the data to the workers
    output_queue = Queue()
    ps = [
        Process(target=mp_worker, args=(send_request, input_queue, endpoints[wi % len(endpoints)], args, output_queue))
        for wi in range(num_instances)
    ]
    for p in ps:
        p.start()

    print("Generating...")
    # get results and save chunks
    workers_completed = 0
    results = defaultdict(list)
    current_time = time.time()
    total_tokens_generated = 0
    total_generation_time = 0
    tokenizer = AutoTokenizer.from_pretrained(args.tokenizer)
    with tqdm(total=total_input if total_input else total_tqdm, initial=args.start * checkpoint_chunk_size) as pbar:
        while True:
            start_time = time.time()
            generated_textbook = output_queue.get()
            generation_time = time.time() - start_time
            total_generation_time += generation_time
            # check if we are done
            if generated_textbook == SENTINEL:
                workers_completed += 1
                if workers_completed == num_instances:
                    break
                else:
                    continue
            if log_throughput:
                generated_tokens = len(
                    tokenizer.encode(generated_textbook["continuation"])
                )
                total_tokens_generated += generated_tokens
            # store generated textbook in corresponding list
            pbar.update()
            chunk_i = int(generated_textbook["index"]) // checkpoint_chunk_size
            results[chunk_i].append(generated_textbook)
            # check if it is complete
            if len(results[chunk_i]) == checkpoint_chunk_size:  # current chunk is complete
                sorted_res = sorted(results.pop(chunk_i), key=lambda x: int(x["index"]))
                writer_data = writer(sorted_res, chunk_i, total_nr_chunks)
                if writer_data is not None and len(writer_data) == 2:
                    should_continue, update_size = writer_data
                else:
                    should_continue = True
                    update_size = None
                if should_continue is False:
                    break
                if update_size:
                    pbar.desc = f"{human_format(float(update_size)/(time.time() - current_time))}/s"
                    current_time = time.time()
    if results:
        for chunk_i, res in results.items():
            if res:
                sorted_res = sorted(res, key=lambda x: int(x["index"]))
                writer(sorted_res, chunk_i, total_nr_chunks)

    if closer:
        closer()

    print("Processing complete.")
    if log_throughput:
        average_throughput = total_tokens_generated / total_generation_time
        print(f"Average Throughput: {average_throughput:.2f} tokens/sec, total generation time {total_generation_time/60:.2f}min")
    # close workers
    for p in ps:
        p.join(timeout=3)
    for p in ps:
        try:
            p.close()
        except ValueError:
            p.terminate()
    reader_p.join(timeout=3)
    try:
        reader_p.close()
    except ValueError:
        reader_p.terminate()

    if args.manage_tgi_instances:
        cleanup_function(None, None)<|MERGE_RESOLUTION|>--- conflicted
+++ resolved
@@ -53,16 +53,13 @@
     """Spin up and terminate TGI instances when the generation is done"""
     slurm_template_path: Annotated[str, tyro.conf.arg(aliases=["-slurm"])] = "tgi_h100.slurm"
     """Slurm template file path"""
-<<<<<<< HEAD
     tokenizer: Annotated[str, tyro.conf.arg(aliases=["-tokenizer"])] = "mistralai/Mistral-7B-Instruct-v0.1"
     """Tokenizer for getting the number of tokens in throughput measurment"""
-=======
     get_hostname_template: Annotated[str, tyro.conf.arg(aliases=["-host"])] = "get_hostname_template.sh"
     """Template for retreiving and saving hosts (needed for H100 cluster)"""
     use_vllm: Annotated[bool, tyro.conf.arg(aliases=["-vllm"])] = False
     """Use vLLM instead of TGI"""
 
->>>>>>> 3e4aaa6f
 
 SENTINEL = None
 
